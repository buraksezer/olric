--- conflicted
+++ resolved
@@ -100,12 +100,10 @@
 	// Assign this as EvictionPolicy in order to enable LRU eviction algorithm.
 	LRUEviction EvictionPolicy = "LRU"
 
-<<<<<<< HEAD
 	// DefaultMaxAllowedConnections denotes max number of clients that can be accepted concurrently
 	DefaultMaxAllowedConnections = 1024
-=======
+
 	DefaultStorageEngine = "olric.kvstore"
->>>>>>> 422d1b31
 )
 
 // Config is the configuration to create a Olric instance.
